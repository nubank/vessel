{:paths ["src" "resources"]
 :deps
<<<<<<< HEAD
 {  org.clojure/clojure           #:mvn {:version "1.10.0"}
  org.clojure/core.async          #:mvn {:version "1.0.567"}
  org.clojure/data.json           #:mvn {:version "0.2.6"}
  org.clojure/tools.cli           #:mvn {:version "0.4.2"}
  org.clojure/tools.deps.alpha    #:mvn {:version "0.8.677"}
  org.clojure/tools.namespace     #:mvn {:version "0.3.1"}
  com.cognitect.aws/api           #:mvn {:version "0.8.456"}
  com.cognitect.aws/endpoints     #:mvn {:version "1.1.11.789"}
  com.cognitect.aws/ecr           #:mvn {:version "798.2.678.0"}
  clj-commons/spinner             #:mvn {:version "0.6.0"}
  progrock                        #:mvn {:version "0.1.2"}
  com.google.cloud.tools/jib-core #:mvn {:version "0.13.0"}}
=======
 {  org.clojure/clojure #:mvn{:version "1.10.0"}
  org.clojure/data.json #:mvn{:version "0.2.6"}
  com.cognitect.aws/api #:mvn{:version "0.8.456"}
  com.cognitect.aws/endpoints #:mvn{:version "1.1.11.789"}
  org.clojure/tools.cli #:mvn{:version "0.4.2"}
  org.clojure/tools.namespace #:mvn{:version "0.3.1"}
  com.cognitect.aws/ecr #:mvn{:version "798.2.678.0"}
  com.google.cloud.tools/jib-build-plan #:mvn{:version "0.2.0"}
  progrock #:mvn{:version "0.1.2"}
  clj-commons/spinner #:mvn{:version "0.6.0"}
  com.google.cloud.tools/jib-core #:mvn{:version "0.14.0"}
  org.clojure/core.async #:mvn{:version "1.0.567"}}
>>>>>>> 82604e18
 :aliases
 {:dev
  {:extra-paths ["dev/resources" "test/unit" "test/integration"]
   :extra-deps
   {cognitect/test-runner
    {:git/url "https://github.com/cognitect-labs/test-runner.git"
     :sha     "cb96e80f6f3d3b307c59cbeb49bb0dcb3a2a780b"}
    org.clojure/test.check          #:mvn {:version "0.10.0-RC1"}
    nubank/mockfn                   #:mvn {:version "0.6.1"}
    org.apache.commons/commons-vfs2 #:mvn {:version "2.4.1"}
    nubank/matcher-combinators      #:mvn {:version "2.1.0"}}}}}<|MERGE_RESOLUTION|>--- conflicted
+++ resolved
@@ -1,6 +1,5 @@
 {:paths ["src" "resources"]
  :deps
-<<<<<<< HEAD
  {  org.clojure/clojure           #:mvn {:version "1.10.0"}
   org.clojure/core.async          #:mvn {:version "1.0.567"}
   org.clojure/data.json           #:mvn {:version "0.2.6"}
@@ -12,21 +11,8 @@
   com.cognitect.aws/ecr           #:mvn {:version "798.2.678.0"}
   clj-commons/spinner             #:mvn {:version "0.6.0"}
   progrock                        #:mvn {:version "0.1.2"}
-  com.google.cloud.tools/jib-core #:mvn {:version "0.13.0"}}
-=======
- {  org.clojure/clojure #:mvn{:version "1.10.0"}
-  org.clojure/data.json #:mvn{:version "0.2.6"}
-  com.cognitect.aws/api #:mvn{:version "0.8.456"}
-  com.cognitect.aws/endpoints #:mvn{:version "1.1.11.789"}
-  org.clojure/tools.cli #:mvn{:version "0.4.2"}
-  org.clojure/tools.namespace #:mvn{:version "0.3.1"}
-  com.cognitect.aws/ecr #:mvn{:version "798.2.678.0"}
-  com.google.cloud.tools/jib-build-plan #:mvn{:version "0.2.0"}
-  progrock #:mvn{:version "0.1.2"}
-  clj-commons/spinner #:mvn{:version "0.6.0"}
-  com.google.cloud.tools/jib-core #:mvn{:version "0.14.0"}
-  org.clojure/core.async #:mvn{:version "1.0.567"}}
->>>>>>> 82604e18
+  com.google.cloud.tools/jib-core #:mvn {:version "0.14.0"}
+  com.google.cloud.tools/jib-build-plan #:mvn{:version "0.2.0"}}
  :aliases
  {:dev
   {:extra-paths ["dev/resources" "test/unit" "test/integration"]
