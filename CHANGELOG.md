--- conflicted
+++ resolved
@@ -4,13 +4,10 @@
 
 ## [Unreleased]
 
-<<<<<<< HEAD
-### Added
+### ADDED
 - [#12](https://github.com/nubank/vessel/pull/12): resolve classpath files by
   its own by using
   [tools.deps.alpha](https://github.com/clojure/tools.deps.alpha).
-=======
-### ADDED
 - internal: `vessel.jib.containerizer` now supports an extended cache mechanism
   that allows Vessel to inject custom cached layers into the container being
   built. This feature aims to solve issues with the containerization process of compiled
@@ -21,7 +18,6 @@
 ### Changed
 - Improve significantly the design of `vessel.jib.containerizer` and fix flaky tests ([#13](https://github.com/nubank/vessel/pull/13)).
 - Internal: upgrade to ` com.google.cloud.tools/jib-core` 0.14.0.
->>>>>>> 82604e18
 
 ## [0.2.128] - 2020-05-28
 
